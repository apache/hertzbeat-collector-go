/*
 * Licensed to the Apache Software Foundation (ASF) under one
 * or more contributor license agreements.  See the NOTICE file
 * distributed with this work for additional information
 * regarding copyright ownership.  The ASF licenses this file
 * to you under the Apache License, Version 2.0 (the
 * "License"); you may not use this file except in compliance
 * with the License.  You may obtain a copy of the License at
 *
 *   http://www.apache.org/licenses/LICENSE-2.0
 *
 * Unless required by applicable law or agreed to in writing,
 * software distributed under the License is distributed on an
 * "AS IS" BASIS, WITHOUT WARRANTIES OR CONDITIONS OF ANY
 * KIND, either express or implied.  See the License for the
 * specific language governing permissions and limitations
 * under the License.
 */

package job

import (
	"context"
	"fmt"
	"sync"

	"hertzbeat.apache.org/hertzbeat-collector-go/internal/collector/common/collect"
	"hertzbeat.apache.org/hertzbeat-collector-go/internal/collector/common/collect/dispatch"
	"hertzbeat.apache.org/hertzbeat-collector-go/internal/collector/common/dispatcher"
	clrServer "hertzbeat.apache.org/hertzbeat-collector-go/internal/collector/common/server"
	"hertzbeat.apache.org/hertzbeat-collector-go/internal/collector/common/types/collector"
	jobtypes "hertzbeat.apache.org/hertzbeat-collector-go/internal/collector/common/types/job"
)

// TimeDispatcher interface defines time-based job scheduling
type TimeDispatcher interface {
	AddJob(job *jobtypes.Job) error
	RemoveJob(jobID int64) error
	Start(ctx context.Context) error
	Stop() error
}

// Config represents job service configuration
type Config struct {
	clrServer.Server
}

// Runner implements the service runner interface
<<<<<<< HEAD
// It directly manages job scheduling through timeDispatch
=======
>>>>>>> 47ef6c33
type Runner struct {
	Config
	timeDispatch TimeDispatcher
	mu           sync.RWMutex
	runningJobs  map[int64]*jobtypes.Job
	ctx          context.Context
	cancel       context.CancelFunc
<<<<<<< HEAD
}

// AddAsyncCollectJob adds a job to async collection scheduling
// This is the main entry point that corresponds to Java's collectJobService.addAsyncCollectJob
func (r *Runner) AddAsyncCollectJob(job *jobtypes.Job) error {
	if job == nil {
		r.Logger.Error(nil, "job cannot be nil")
		return fmt.Errorf("job cannot be nil")
	}

	r.Logger.Info("adding async collect job",
		"jobID", job.ID,
		"monitorID", job.MonitorID,
		"app", job.App,
		"isCyclic", job.IsCyclic)

	r.mu.Lock()
	defer r.mu.Unlock()

	// Store job in running jobs map
	r.runningJobs[job.ID] = job

	// Add job to time dispatcher for scheduling
	if err := r.timeDispatch.AddJob(job); err != nil {
		delete(r.runningJobs, job.ID)
		r.Logger.Error(err, "failed to add job to time dispatcher", "jobID", job.ID)
		return fmt.Errorf("failed to add job to time dispatcher: %w", err)
	}

	r.Logger.Info("successfully added job to scheduler", "jobID", job.ID)
	return nil
}

// RemoveAsyncCollectJob removes a job from scheduling
func (r *Runner) RemoveAsyncCollectJob(jobID int64) error {
	r.Logger.Info("removing async collect job", "jobID", jobID)

	r.mu.Lock()
	defer r.mu.Unlock()

	// Remove from running jobs
	delete(r.runningJobs, jobID)

	// Remove from time dispatcher
	if err := r.timeDispatch.RemoveJob(jobID); err != nil {
		r.Logger.Error(err, "failed to remove job from time dispatcher", "jobID", jobID)
		return fmt.Errorf("failed to remove job from time dispatcher: %w", err)
	}

	r.Logger.Info("successfully removed job from scheduler", "jobID", jobID)
	return nil
}

// RunningJobs returns a copy of currently running jobs
func (r *Runner) RunningJobs() map[int64]*jobtypes.Job {
	r.mu.RLock()
	defer r.mu.RUnlock()

	result := make(map[int64]*jobtypes.Job)
	for id, job := range r.runningJobs {
		result[id] = job
	}
	return result
}

// New creates a new job service runner
func New(srv *Config) *Runner {
	ctx, cancel := context.WithCancel(context.Background())
	return &Runner{
		Config:      *srv,
		runningJobs: make(map[int64]*jobtypes.Job),
		ctx:         ctx,
		cancel:      cancel,
=======
}

// AddAsyncCollectJob adds a job to async collection scheduling
func (r *Runner) AddAsyncCollectJob(job *jobtypes.Job) error {
	if job == nil {
		r.Logger.Error(nil, "job cannot be nil")
		return fmt.Errorf("job cannot be nil")
	}

	r.Logger.Info("adding async collect job",
		"jobID", job.ID,
		"monitorID", job.MonitorID,
		"app", job.App,
		"isCyclic", job.IsCyclic)

	r.mu.Lock()
	defer r.mu.Unlock()

	// Store job in running jobs map
	r.runningJobs[job.ID] = job

	// Add job to time dispatcher for scheduling
	if err := r.timeDispatch.AddJob(job); err != nil {
		delete(r.runningJobs, job.ID)
		r.Logger.Error(err, "failed to add job to time dispatcher", "jobID", job.ID)
		return fmt.Errorf("failed to add job to time dispatcher: %w", err)
	}

	r.Logger.Info("successfully added job to scheduler", "jobID", job.ID)
	return nil
}

// RemoveAsyncCollectJob removes a job from scheduling
func (r *Runner) RemoveAsyncCollectJob(jobID int64) error {
	r.Logger.Info("removing async collect job", "jobID", jobID)

	r.mu.Lock()
	defer r.mu.Unlock()

	// Remove from running jobs
	delete(r.runningJobs, jobID)

	// Remove from time dispatcher
	if err := r.timeDispatch.RemoveJob(jobID); err != nil {
		r.Logger.Error(err, "failed to remove job from time dispatcher", "jobID", jobID)
		return fmt.Errorf("failed to remove job from time dispatcher: %w", err)
	}

	r.Logger.Info("successfully removed job from scheduler", "jobID", jobID)
	return nil
}

// RunningJobs returns a copy of currently running jobs
func (r *Runner) RunningJobs() map[int64]*jobtypes.Job {
	r.mu.RLock()
	defer r.mu.RUnlock()

	result := make(map[int64]*jobtypes.Job)
	for id, job := range r.runningJobs {
		result[id] = job
	}
	return result
}

// New creates a new job service runner with all components initialized
func New(srv *Config) *Runner {
	ctx, cancel := context.WithCancel(context.Background())

	// Create result handler
	resultHandler := collect.NewResultHandler(srv.Logger)

	// Create metrics collector
	metricsCollector := dispatch.NewMetricsCollector(srv.Logger)

	// Create common dispatcher
	commonDispatcher := dispatcher.NewCommonDispatcher(srv.Logger, metricsCollector, resultHandler)

	// Create time dispatcher
	timeDispatch := dispatcher.NewTimeDispatch(srv.Logger, commonDispatcher)

	runner := &Runner{
		Config:       *srv,
		timeDispatch: timeDispatch,
		runningJobs:  make(map[int64]*jobtypes.Job),
		ctx:          ctx,
		cancel:       cancel,
>>>>>>> 47ef6c33
	}

	return runner
}

<<<<<<< HEAD
// SetTimeDispatcher sets the time dispatcher for this runner
// This should be called before starting the runner
func (r *Runner) SetTimeDispatcher(td TimeDispatcher) {
	r.timeDispatch = td
}

=======
>>>>>>> 47ef6c33
// Start starts the job service runner
func (r *Runner) Start(ctx context.Context) error {
	r.Logger = r.Logger.WithName(r.Info().Name).WithValues("runner", r.Info().Name)
	r.Logger.Info("Starting job service runner")

<<<<<<< HEAD
	// Start the time dispatcher if it's set
=======
	// Start the time dispatcher
>>>>>>> 47ef6c33
	if r.timeDispatch != nil {
		if err := r.timeDispatch.Start(ctx); err != nil {
			r.Logger.Error(err, "failed to start time dispatcher")
			return fmt.Errorf("failed to start time dispatcher: %w", err)
		}
<<<<<<< HEAD
=======
	} else {
		return fmt.Errorf("time dispatcher is not initialized")
>>>>>>> 47ef6c33
	}

	r.Logger.Info("job service runner started successfully")

	select {
	case <-ctx.Done():
		r.Logger.Info("job service runner stopped by context")
		if r.timeDispatch != nil {
			if err := r.timeDispatch.Stop(); err != nil {
				r.Logger.Error(err, "error stopping time dispatcher")
			}
		}
		return nil
	}
}

// Info returns runner information
func (r *Runner) Info() collector.Info {
	return collector.Info{
		Name: "job-service",
	}
}

<<<<<<< HEAD
// Close closes the job service runner
=======
// Close closes the job service runner and all its components
>>>>>>> 47ef6c33
func (r *Runner) Close() error {
	r.Logger.Info("closing job service runner")

	r.cancel()

<<<<<<< HEAD
	if r.timeDispatch != nil {
		if err := r.timeDispatch.Stop(); err != nil {
			r.Logger.Error(err, "error stopping time dispatcher")
			return err
		}
	}

=======
	// Stop time dispatcher
	if r.timeDispatch != nil {
		if err := r.timeDispatch.Stop(); err != nil {
			r.Logger.Error(err, "error stopping time dispatcher")
			// Continue cleanup despite error
		}
	}

	// Stop common dispatcher (via time dispatcher's commonDispatcher field)
	// This is handled internally by the time dispatcher's Stop method

>>>>>>> 47ef6c33
	// Clear running jobs
	r.mu.Lock()
	r.runningJobs = make(map[int64]*jobtypes.Job)
	r.mu.Unlock()

	r.Logger.Info("job service runner closed")
	return nil
}<|MERGE_RESOLUTION|>--- conflicted
+++ resolved
@@ -46,10 +46,6 @@
 }
 
 // Runner implements the service runner interface
-<<<<<<< HEAD
-// It directly manages job scheduling through timeDispatch
-=======
->>>>>>> 47ef6c33
 type Runner struct {
 	Config
 	timeDispatch TimeDispatcher
@@ -57,81 +53,6 @@
 	runningJobs  map[int64]*jobtypes.Job
 	ctx          context.Context
 	cancel       context.CancelFunc
-<<<<<<< HEAD
-}
-
-// AddAsyncCollectJob adds a job to async collection scheduling
-// This is the main entry point that corresponds to Java's collectJobService.addAsyncCollectJob
-func (r *Runner) AddAsyncCollectJob(job *jobtypes.Job) error {
-	if job == nil {
-		r.Logger.Error(nil, "job cannot be nil")
-		return fmt.Errorf("job cannot be nil")
-	}
-
-	r.Logger.Info("adding async collect job",
-		"jobID", job.ID,
-		"monitorID", job.MonitorID,
-		"app", job.App,
-		"isCyclic", job.IsCyclic)
-
-	r.mu.Lock()
-	defer r.mu.Unlock()
-
-	// Store job in running jobs map
-	r.runningJobs[job.ID] = job
-
-	// Add job to time dispatcher for scheduling
-	if err := r.timeDispatch.AddJob(job); err != nil {
-		delete(r.runningJobs, job.ID)
-		r.Logger.Error(err, "failed to add job to time dispatcher", "jobID", job.ID)
-		return fmt.Errorf("failed to add job to time dispatcher: %w", err)
-	}
-
-	r.Logger.Info("successfully added job to scheduler", "jobID", job.ID)
-	return nil
-}
-
-// RemoveAsyncCollectJob removes a job from scheduling
-func (r *Runner) RemoveAsyncCollectJob(jobID int64) error {
-	r.Logger.Info("removing async collect job", "jobID", jobID)
-
-	r.mu.Lock()
-	defer r.mu.Unlock()
-
-	// Remove from running jobs
-	delete(r.runningJobs, jobID)
-
-	// Remove from time dispatcher
-	if err := r.timeDispatch.RemoveJob(jobID); err != nil {
-		r.Logger.Error(err, "failed to remove job from time dispatcher", "jobID", jobID)
-		return fmt.Errorf("failed to remove job from time dispatcher: %w", err)
-	}
-
-	r.Logger.Info("successfully removed job from scheduler", "jobID", jobID)
-	return nil
-}
-
-// RunningJobs returns a copy of currently running jobs
-func (r *Runner) RunningJobs() map[int64]*jobtypes.Job {
-	r.mu.RLock()
-	defer r.mu.RUnlock()
-
-	result := make(map[int64]*jobtypes.Job)
-	for id, job := range r.runningJobs {
-		result[id] = job
-	}
-	return result
-}
-
-// New creates a new job service runner
-func New(srv *Config) *Runner {
-	ctx, cancel := context.WithCancel(context.Background())
-	return &Runner{
-		Config:      *srv,
-		runningJobs: make(map[int64]*jobtypes.Job),
-		ctx:         ctx,
-		cancel:      cancel,
-=======
 }
 
 // AddAsyncCollectJob adds a job to async collection scheduling
@@ -218,41 +139,24 @@
 		runningJobs:  make(map[int64]*jobtypes.Job),
 		ctx:          ctx,
 		cancel:       cancel,
->>>>>>> 47ef6c33
 	}
 
 	return runner
 }
 
-<<<<<<< HEAD
-// SetTimeDispatcher sets the time dispatcher for this runner
-// This should be called before starting the runner
-func (r *Runner) SetTimeDispatcher(td TimeDispatcher) {
-	r.timeDispatch = td
-}
-
-=======
->>>>>>> 47ef6c33
 // Start starts the job service runner
 func (r *Runner) Start(ctx context.Context) error {
 	r.Logger = r.Logger.WithName(r.Info().Name).WithValues("runner", r.Info().Name)
 	r.Logger.Info("Starting job service runner")
 
-<<<<<<< HEAD
-	// Start the time dispatcher if it's set
-=======
 	// Start the time dispatcher
->>>>>>> 47ef6c33
 	if r.timeDispatch != nil {
 		if err := r.timeDispatch.Start(ctx); err != nil {
 			r.Logger.Error(err, "failed to start time dispatcher")
 			return fmt.Errorf("failed to start time dispatcher: %w", err)
 		}
-<<<<<<< HEAD
-=======
 	} else {
 		return fmt.Errorf("time dispatcher is not initialized")
->>>>>>> 47ef6c33
 	}
 
 	r.Logger.Info("job service runner started successfully")
@@ -276,25 +180,12 @@
 	}
 }
 
-<<<<<<< HEAD
-// Close closes the job service runner
-=======
 // Close closes the job service runner and all its components
->>>>>>> 47ef6c33
 func (r *Runner) Close() error {
 	r.Logger.Info("closing job service runner")
 
 	r.cancel()
 
-<<<<<<< HEAD
-	if r.timeDispatch != nil {
-		if err := r.timeDispatch.Stop(); err != nil {
-			r.Logger.Error(err, "error stopping time dispatcher")
-			return err
-		}
-	}
-
-=======
 	// Stop time dispatcher
 	if r.timeDispatch != nil {
 		if err := r.timeDispatch.Stop(); err != nil {
@@ -306,7 +197,6 @@
 	// Stop common dispatcher (via time dispatcher's commonDispatcher field)
 	// This is handled internally by the time dispatcher's Stop method
 
->>>>>>> 47ef6c33
 	// Clear running jobs
 	r.mu.Lock()
 	r.runningJobs = make(map[int64]*jobtypes.Job)
