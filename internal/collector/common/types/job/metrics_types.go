/*
 * Licensed to the Apache Software Foundation (ASF) under one or more
 * contributor license agreements.  See the NOTICE file distributed with
 * this work for additional information regarding copyright ownership.
 * The ASF licenses this file to You under the Apache License, Version 2.0
 * (the "License"); you may not use this file except in compliance with
 * the License.  You may obtain a copy of the License at
 *
 * http://www.apache.org/licenses/LICENSE-2.0
 *
 * Unless required by applicable law or agreed to in writing, software
 * distributed under the License is distributed on an "AS IS" BASIS,
 * WITHOUT WARRANTIES OR CONDITIONS OF ANY KIND, either express or implied.
 * See the License for the specific language governing permissions and
 * limitations under the License.
 */

package job

import (
	"fmt"
	"time"

	"hertzbeat.apache.org/hertzbeat-collector-go/internal/collector/common/types/job/protocol"
)

// Metrics represents a metric configuration
type Metrics struct {
	Name        string            `json:"name"`
	I18n        interface{}       `json:"i18n,omitempty"` // Internationalization info
	Priority    int               `json:"priority"`
	CollectTime int64             `json:"collectTime"`
	Interval    int64             `json:"interval"`
	Visible     *bool             `json:"visible"`
	Fields      []Field           `json:"fields"`
	AliasFields []string          `json:"aliasFields"`
	Calculates  interface{}       `json:"calculates"` // Can be []Calculate or []string
	Filters     interface{}       `json:"filters"`
	Units       interface{}       `json:"units"` // Can be []Unit or []string
	Protocol    string            `json:"protocol"`
	Host        string            `json:"host"`
	Port        string            `json:"port"`
	Timeout     string            `json:"timeout"`
	Range       string            `json:"range"`
	ConfigMap   map[string]string `json:"configMap"`
	HasSubTask  bool              `json:"hasSubTask"`

	// Protocol specific fields
<<<<<<< HEAD
	HTTP    *protocol.HTTPProtocol    `json:"http,omitempty"`
	SSH     *protocol.SSHProtocol     `json:"ssh,omitempty"`
	JDBC    *protocol.JDBCProtocol    `json:"jdbc,omitempty"`
	SNMP    *protocol.SNMPProtocol    `json:"snmp,omitempty"`
	JMX     *protocol.JMXProtocol     `json:"jmx,omitempty"`
	Redis   *protocol.RedisProtocol   `json:"redis,omitempty"`
	MongoDB *protocol.MongoDBProtocol `json:"mongodb,omitempty"`
=======
	HTTP    *HTTPProtocol    `json:"http,omitempty"`
	SSH     interface{}      `json:"ssh,omitempty"`  // Can be SSHProtocol
	JDBC    interface{}      `json:"jdbc,omitempty"` // Can be JDBCProtocol or map[string]interface{}
	SNMP    *SNMPProtocol    `json:"snmp,omitempty"`
	JMX     *JMXProtocol     `json:"jmx,omitempty"`
	Redis   *RedisProtocol   `json:"redis,omitempty"`
	MongoDB *MongoDBProtocol `json:"mongodb,omitempty"`
	Milvus  *MilvusProtocol  `json:"milvus,omitempty"`
>>>>>>> 100f8f0e
}

// Field represents a metric field
type Field struct {
	Field    string      `json:"field"`
	Type     int         `json:"type"`
	Label    bool        `json:"label"`
	Unit     string      `json:"unit"`
	Instance bool        `json:"instance"`
	Value    interface{} `json:"value"`
	I18n     interface{} `json:"i18n,omitempty"` // Internationalization info
}

// Calculate represents a calculation configuration
type Calculate struct {
	Field      string `json:"field"`
	Script     string `json:"script"`
	AliasField string `json:"aliasField"`
}

// Unit represents a unit conversion configuration
type Unit struct {
	Field string `json:"field"`
	Unit  string `json:"unit"`
}

// ParamDefine represents a parameter definition
type ParamDefine struct {
	ID           interface{} `json:"id"`
	App          interface{} `json:"app"`
	Field        string      `json:"field"`
	Name         interface{} `json:"name"` // Can be string or map[string]string for i18n
	Type         string      `json:"type"`
	Required     bool        `json:"required"`
	DefaultValue interface{} `json:"defaultValue"`
	Placeholder  string      `json:"placeholder"`
	Range        string      `json:"range"`
	Limit        int         `json:"limit"`
	Options      []Option    `json:"options"`
	KeyAlias     interface{} `json:"keyAlias"`
	ValueAlias   interface{} `json:"valueAlias"`
	Hide         bool        `json:"hide"`
	Creator      interface{} `json:"creator"`
	Modifier     interface{} `json:"modifier"`
	GmtCreate    interface{} `json:"gmtCreate"`
	GmtUpdate    interface{} `json:"gmtUpdate"`
	Depend       *Depend     `json:"depend"`
}

// GetName returns the name as string, handling both string and i18n map cases
func (p *ParamDefine) GetName() string {
	switch v := p.Name.(type) {
	case string:
		return v
	case map[string]interface{}:
		// Try to get English name first, then any available language
		if name, ok := v["en"]; ok {
			if s, ok := name.(string); ok {
				return s
			}
		}
		// Fall back to first available name
		for _, val := range v {
			if s, ok := val.(string); ok {
				return s
			}
		}
		return "unknown"
	default:
		return fmt.Sprintf("%v", v)
	}
}

// Option represents a parameter option
type Option struct {
	Label string `json:"label"`
	Value string `json:"value"`
}

// Depend represents a parameter dependency
type Depend struct {
	Field  string   `json:"field"`
	Values []string `json:"values"`
}

// Configmap represents a configuration map entry
type Configmap struct {
	Key    string      `json:"key"`
	Value  interface{} `json:"value"`
	Type   int         `json:"type"`
	Option []string    `json:"option"`
}

// MetricsData represents collected metrics data
type MetricsData struct {
	ID       int64             `json:"id"`
	TenantID int64             `json:"tenantId"`
	App      string            `json:"app"`
	Metrics  string            `json:"metrics"`
	Priority int               `json:"priority"`
	Time     int64             `json:"time"`
	Code     int               `json:"code"`
	Msg      string            `json:"msg"`
	Fields   []Field           `json:"fields"`
	Values   []ValueRow        `json:"values"`
	Metadata map[string]string `json:"metadata"`
	Labels   map[string]string `json:"labels"`
}

// ValueRow represents a row of metric values
type ValueRow struct {
	Columns []string `json:"columns"`
}

// Protocol specific types

<<<<<<< HEAD
=======
// HTTPProtocol represents HTTP protocol configuration
type HTTPProtocol struct {
	URL           string            `json:"url"`
	Method        string            `json:"method"`
	Headers       map[string]string `json:"headers"`
	Params        map[string]string `json:"params"`
	Body          string            `json:"body"`
	ParseScript   string            `json:"parseScript"`
	ParseType     string            `json:"parseType"`
	Keyword       string            `json:"keyword"`
	Timeout       string            `json:"timeout"`
	SSL           string            `json:"ssl"`
	Authorization *Authorization    `json:"authorization"`
}

// Authorization represents HTTP authorization configuration
type Authorization struct {
	Type               string `json:"type"`
	BasicAuthUsername  string `json:"basicAuthUsername"`
	BasicAuthPassword  string `json:"basicAuthPassword"`
	DigestAuthUsername string `json:"digestAuthUsername"`
	DigestAuthPassword string `json:"digestAuthPassword"`
	BearerTokenToken   string `json:"bearerTokenToken"`
}

// SSHProtocol represents SSH protocol configuration
type SSHProtocol struct {
	Host                 string `json:"host"`
	Port                 string `json:"port"`
	Username             string `json:"username"`
	Password             string `json:"password"`
	PrivateKey           string `json:"privateKey"`
	PrivateKeyPassphrase string `json:"privateKeyPassphrase"`
	Script               string `json:"script"`
	ParseType            string `json:"parseType"`
	ParseScript          string `json:"parseScript"`
	Timeout              string `json:"timeout"`
	ReuseConnection      string `json:"reuseConnection"`
	UseProxy             string `json:"useProxy"`
	ProxyHost            string `json:"proxyHost"`
	ProxyPort            string `json:"proxyPort"`
	ProxyUsername        string `json:"proxyUsername"`
	ProxyPassword        string `json:"proxyPassword"`
	ProxyPrivateKey      string `json:"proxyPrivateKey"`
}

// JDBCProtocol represents JDBC protocol configuration
type JDBCProtocol struct {
	Host            string     `json:"host"`
	Port            string     `json:"port"`
	Platform        string     `json:"platform"`
	Username        string     `json:"username"`
	Password        string     `json:"password"`
	Database        string     `json:"database"`
	Timeout         string     `json:"timeout"`
	QueryType       string     `json:"queryType"`
	SQL             string     `json:"sql"`
	URL             string     `json:"url"`
	ReuseConnection string     `json:"reuseConnection"`
	SSHTunnel       *SSHTunnel `json:"sshTunnel,omitempty"`
}

// SNMPProtocol represents SNMP protocol configuration
type SNMPProtocol struct {
	Host        string `json:"host"`
	Port        int    `json:"port"`
	Version     string `json:"version"`
	Community   string `json:"community"`
	Username    string `json:"username"`
	AuthType    string `json:"authType"`
	AuthPasswd  string `json:"authPasswd"`
	PrivType    string `json:"privType"`
	PrivPasswd  string `json:"privPasswd"`
	ContextName string `json:"contextName"`
	Timeout     int    `json:"timeout"`
	Operation   string `json:"operation"`
	OIDs        string `json:"oids"`
}

// JMXProtocol represents JMX protocol configuration
type JMXProtocol struct {
	Host     string `json:"host"`
	Port     int    `json:"port"`
	Username string `json:"username"`
	Password string `json:"password"`
	Protocol string `json:"protocol"`
	URL      string `json:"url"`
	Timeout  int    `json:"timeout"`
}

// RedisProtocol represents Redis protocol configuration
type RedisProtocol struct {
	Host      string     `json:"host"`
	Port      string     `json:"port"`
	Username  string     `json:"username"`
	Password  string     `json:"password"`
	Pattern   string     `json:"pattern"`
	Timeout   string     `json:"timeout"`
	SSHTunnel *SSHTunnel `json:"sshTunnel,omitempty"`
}

// MongoDBProtocol represents MongoDB protocol configuration
type MongoDBProtocol struct {
	Host         string `json:"host"`
	Port         int    `json:"port"`
	Username     string `json:"username"`
	Password     string `json:"password"`
	Database     string `json:"database"`
	AuthDatabase string `json:"authDatabase"`
	Command      string `json:"command"`
	Timeout      int    `json:"timeout"`
}

// MilvusProtocol represents Milvus protocol configuration
type MilvusProtocol struct {
	Host     string `json:"host"`
	Port     string `json:"port"`
	Username string `json:"username"`
	Password string `json:"password"`
	Timeout  string `json:"timeout"`
}

>>>>>>> 100f8f0e
// GetInterval returns the interval for the metric, using default if not set
func (m *Metrics) GetInterval() time.Duration {
	if m.Interval > 0 {
		return time.Duration(m.Interval) * time.Second
	}
	return 30 * time.Second // default interval
}

// Clone creates a deep copy of the job
func (j *Job) Clone() *Job {
	if j == nil {
		return nil
	}

	clone := *j

	// Deep copy maps
	if j.Metadata != nil {
		clone.Metadata = make(map[string]string, len(j.Metadata))
		for k, v := range j.Metadata {
			clone.Metadata[k] = v
		}
	}

	if j.Labels != nil {
		clone.Labels = make(map[string]string, len(j.Labels))
		for k, v := range j.Labels {
			clone.Labels[k] = v
		}
	}

	if j.Annotations != nil {
		clone.Annotations = make(map[string]string, len(j.Annotations))
		for k, v := range j.Annotations {
			clone.Annotations[k] = v
		}
	}

	// Deep copy slices
	if j.Intervals != nil {
		clone.Intervals = make([]int64, len(j.Intervals))
		copy(clone.Intervals, j.Intervals)
	}

	if j.Params != nil {
		clone.Params = make([]ParamDefine, len(j.Params))
		copy(clone.Params, j.Params)
	}

	if j.Metrics != nil {
		clone.Metrics = make([]Metrics, len(j.Metrics))
		for i, metric := range j.Metrics {
			clone.Metrics[i] = metric

			// Deep copy ConfigMap for each metric to avoid concurrent access
			if metric.ConfigMap != nil {
				clone.Metrics[i].ConfigMap = make(map[string]string, len(metric.ConfigMap))
				for k, v := range metric.ConfigMap {
					clone.Metrics[i].ConfigMap[k] = v
				}
			}

			// Deep copy Fields slice
			if metric.Fields != nil {
				clone.Metrics[i].Fields = make([]Field, len(metric.Fields))
				copy(clone.Metrics[i].Fields, metric.Fields)
			}

			// Deep copy AliasFields slice
			if metric.AliasFields != nil {
				clone.Metrics[i].AliasFields = make([]string, len(metric.AliasFields))
				copy(clone.Metrics[i].AliasFields, metric.AliasFields)
			}

			// Deep copy HTTP Protocol if exists
			if metric.HTTP != nil {
				cloneHTTP := *metric.HTTP
				if metric.HTTP.Headers != nil {
					cloneHTTP.Headers = make(map[string]string, len(metric.HTTP.Headers))
					for k, v := range metric.HTTP.Headers {
						cloneHTTP.Headers[k] = v
					}
				}
				if metric.HTTP.Params != nil {
					cloneHTTP.Params = make(map[string]string, len(metric.HTTP.Params))
					for k, v := range metric.HTTP.Params {
						cloneHTTP.Params[k] = v
					}
				}
				if metric.HTTP.Authorization != nil {
					cloneAuth := *metric.HTTP.Authorization
					cloneHTTP.Authorization = &cloneAuth
				}
				clone.Metrics[i].HTTP = &cloneHTTP
			}
		}
	}

	if j.Configmap != nil {
		clone.Configmap = make([]Configmap, len(j.Configmap))
		copy(clone.Configmap, j.Configmap)
	}

	return &clone
}

// CollectRepMetricsData represents the collected metrics data response.
type CollectRepMetricsData struct {
	ID        int64             `json:"id,omitempty"`
	MonitorID int64             `json:"monitorId,omitempty"`
	TenantID  int64             `json:"tenantId,omitempty"`
	App       string            `json:"app,omitempty"`
	Metrics   string            `json:"metrics,omitempty"`
	Priority  int               `json:"priority,omitempty"`
	Time      int64             `json:"time,omitempty"`
	Code      int               `json:"code,omitempty"`
	Msg       string            `json:"msg,omitempty"`
	Fields    []Field           `json:"fields,omitempty"`
	Values    []ValueRow        `json:"values,omitempty"`
	Labels    map[string]string `json:"labels,omitempty"`
	Metadata  map[string]string `json:"metadata,omitempty"`
}

// CollectResponseEventListener defines the interface for handling collect response events
type CollectResponseEventListener interface {
	Response(metricsData []CollectRepMetricsData)
}<|MERGE_RESOLUTION|>--- conflicted
+++ resolved
@@ -46,7 +46,6 @@
 	HasSubTask  bool              `json:"hasSubTask"`
 
 	// Protocol specific fields
-<<<<<<< HEAD
 	HTTP    *protocol.HTTPProtocol    `json:"http,omitempty"`
 	SSH     *protocol.SSHProtocol     `json:"ssh,omitempty"`
 	JDBC    *protocol.JDBCProtocol    `json:"jdbc,omitempty"`
@@ -54,16 +53,7 @@
 	JMX     *protocol.JMXProtocol     `json:"jmx,omitempty"`
 	Redis   *protocol.RedisProtocol   `json:"redis,omitempty"`
 	MongoDB *protocol.MongoDBProtocol `json:"mongodb,omitempty"`
-=======
-	HTTP    *HTTPProtocol    `json:"http,omitempty"`
-	SSH     interface{}      `json:"ssh,omitempty"`  // Can be SSHProtocol
-	JDBC    interface{}      `json:"jdbc,omitempty"` // Can be JDBCProtocol or map[string]interface{}
-	SNMP    *SNMPProtocol    `json:"snmp,omitempty"`
-	JMX     *JMXProtocol     `json:"jmx,omitempty"`
-	Redis   *RedisProtocol   `json:"redis,omitempty"`
-	MongoDB *MongoDBProtocol `json:"mongodb,omitempty"`
-	Milvus  *MilvusProtocol  `json:"milvus,omitempty"`
->>>>>>> 100f8f0e
+	Milvus  *protocol.MilvusProtocol  `json:"milvus,omitempty"`
 }
 
 // Field represents a metric field
@@ -180,8 +170,6 @@
 
 // Protocol specific types
 
-<<<<<<< HEAD
-=======
 // HTTPProtocol represents HTTP protocol configuration
 type HTTPProtocol struct {
 	URL           string            `json:"url"`
@@ -230,18 +218,18 @@
 
 // JDBCProtocol represents JDBC protocol configuration
 type JDBCProtocol struct {
-	Host            string     `json:"host"`
-	Port            string     `json:"port"`
-	Platform        string     `json:"platform"`
-	Username        string     `json:"username"`
-	Password        string     `json:"password"`
-	Database        string     `json:"database"`
-	Timeout         string     `json:"timeout"`
-	QueryType       string     `json:"queryType"`
-	SQL             string     `json:"sql"`
-	URL             string     `json:"url"`
-	ReuseConnection string     `json:"reuseConnection"`
-	SSHTunnel       *SSHTunnel `json:"sshTunnel,omitempty"`
+	Host            string              `json:"host"`
+	Port            string              `json:"port"`
+	Platform        string              `json:"platform"`
+	Username        string              `json:"username"`
+	Password        string              `json:"password"`
+	Database        string              `json:"database"`
+	Timeout         string              `json:"timeout"`
+	QueryType       string              `json:"queryType"`
+	SQL             string              `json:"sql"`
+	URL             string              `json:"url"`
+	ReuseConnection string              `json:"reuseConnection"`
+	SSHTunnel       *protocol.SSHTunnel `json:"sshTunnel,omitempty"`
 }
 
 // SNMPProtocol represents SNMP protocol configuration
@@ -274,13 +262,13 @@
 
 // RedisProtocol represents Redis protocol configuration
 type RedisProtocol struct {
-	Host      string     `json:"host"`
-	Port      string     `json:"port"`
-	Username  string     `json:"username"`
-	Password  string     `json:"password"`
-	Pattern   string     `json:"pattern"`
-	Timeout   string     `json:"timeout"`
-	SSHTunnel *SSHTunnel `json:"sshTunnel,omitempty"`
+	Host      string              `json:"host"`
+	Port      string              `json:"port"`
+	Username  string              `json:"username"`
+	Password  string              `json:"password"`
+	Pattern   string              `json:"pattern"`
+	Timeout   string              `json:"timeout"`
+	SSHTunnel *protocol.SSHTunnel `json:"sshTunnel,omitempty"`
 }
 
 // MongoDBProtocol represents MongoDB protocol configuration
@@ -295,16 +283,6 @@
 	Timeout      int    `json:"timeout"`
 }
 
-// MilvusProtocol represents Milvus protocol configuration
-type MilvusProtocol struct {
-	Host     string `json:"host"`
-	Port     string `json:"port"`
-	Username string `json:"username"`
-	Password string `json:"password"`
-	Timeout  string `json:"timeout"`
-}
-
->>>>>>> 100f8f0e
 // GetInterval returns the interval for the metric, using default if not set
 func (m *Metrics) GetInterval() time.Duration {
 	if m.Interval > 0 {
